#!/usr/bin/env python3

import json
from datetime import datetime
import numpy as np
import plotly.graph_objects as go
from plotly.subplots import make_subplots

import argparse

def main():
    parser = argparse.ArgumentParser(description='Plot SPINE node log')
    parser.add_argument('-l', '--log', type=str, required=True, help='Path to the log file')
    parser.add_argument('-o', '--output', default='~/cpu_run_demo', type=str, help='Path to the output plot')
    args = parser.parse_args()

    with open(args.log, 'r') as f:
        json_log = json.loads(f.read())

    nrecords = len(json_log)
    times = []
    pid_data = {}
    cpu_data = {}
    gpu_data = {}
    mem_data = {}

    for i, ts_record in enumerate(json_log.items()):
        ts, record = ts_record

        timestamp = datetime.fromtimestamp(int(ts))
        PID = record['spine']
        cpu_info_list = record['sysstat']['hosts'][0]['statistics'][0]['cpu-load']
        gpu_info = record['gpu']
        mem_info = record['mem']

        times.append(timestamp)

        for _, info in PID.items():
            pid = info['PID']
            if pid not in pid_data:
                pid_data[pid] = np.zeros(nrecords)
            pid_data[pid][i] += 1

        for cpu_info in cpu_info_list:
            # ignore the global average reported by mpstat
            cpu = cpu_info['cpu']
            if cpu == "-1":
                continue
            if cpu not in cpu_data:
                cpu_data[cpu] = np.zeros(nrecords)
            cpu_data[cpu][i] = cpu_info['usr'] / 100

        for gpu, info in gpu_info.items():
            if gpu not in gpu_data:
                gpu_data[gpu]= {'mem':np.zeros(nrecords), 'gpu':np.zeros(nrecords)}
            gpu_data[gpu]['gpu'][i]= info['gpu']
            gpu_data[gpu]['mem'][i]= info['mem']/1024
            max_gpu_mem = 4*info['total_mem']/1024

        for key, val in mem_info.items():
            if key not in mem_data:
                mem_data[key] = np.zeros(nrecords)
            mem_data[key][i] = val
<<<<<<< HEAD
=======
        

    nrows = 5
    fig, ax = plt.subplots(nrows, 1, figsize=(16 * CM, 20 * CM))
    ax = ax.flatten()

    date_formatter = matplotlib.dates.DateFormatter('%b %d\n%H:%M')
    ax[0].xaxis.set_major_locator(AutoDateLocator(maxticks=6))
    ax[0].xaxis.set_major_formatter(date_formatter)
    ax[0].xaxis.set_minor_locator(AutoMinorLocator())
    for i, a in enumerate(ax):
        a.sharex(ax[0])
        a.grid()
        a.margins(0)
        a.yaxis.set_minor_locator(AutoMinorLocator())
        if i < nrows - 1:
            a.tick_params(labelbottom=False)
    # fig.subplots_adjust(hspace=0)
    
    totals = np.zeros(nrecords)
    for pid, label in pid_data.items():
        try:
            ax[0].plot(times, pid_data[pid])
            totals += pid_data[pid]
        except KeyError:
            continue

    # processes plot
    ax[0].axhline(32, color='gray', linestyle='--')
    ax[0].plot(times, totals, linestyle='-.', color='k', label='Total')
    ax[0].legend()
    ax[0].set_ylabel('Number of Processes')
    ax[0].set_ylim(0, 36)
>>>>>>> 97eab29c

    # Create subplots with 4 rows
    fig = make_subplots(rows=4, cols=1, 
                        subplot_titles=("Number of Processes", 
                                        "Per-core CPU Usage (A.U.)", 
                                        "GPU Usage (%)", 
                                        "Memory Usage (GB)"),
                        shared_xaxes=True,
                        vertical_spacing=0.1)

    # Plot 1: Processes
    totals = np.zeros(nrecords)
    for pid, data in pid_data.items():
        fig.add_trace(
            go.Scatter(x=times, y=data, name=f"PID {pid}", mode="lines"),
            row=1, col=1
        )
        totals += data
    
    fig.add_trace(
        go.Scatter(x=times, y=totals, name="Total", mode="lines", 
                  line=dict(color="black", dash="dashdot")),
        row=1, col=1
    )
    fig.update_yaxes(range=[0, 36], row=1, col=1)

    # Plot 2: CPU Usage
    for i, cpu_vals in enumerate(reversed(cpu_data.items())):
        cpu, vals = cpu_vals
        fig.add_trace(
            go.Scatter(x=times, y=vals + i * 0.1, name=f"CPU {cpu}", mode="lines"),
            row=2, col=1
        )
    fig.update_yaxes(range=[0, len(cpu_data) * 0.1 + 1.5], row=2, col=1)

    # Plot 3: GPU Usage
    for gpu, vals in gpu_data.items():
<<<<<<< HEAD
        fig.add_trace(
            go.Scatter(x=times, y=vals, name=f"GPU {gpu}", mode="lines"),
            row=3, col=1
        )
    fig.update_yaxes(range=[0, 110], row=3, col=1)
=======
        ax[2].plot(times, vals['gpu'], label=gpu)
    ax[2].set_ylim(0, 110)
    ax[2].legend()
    ax[2].set_ylabel('GPU Usage (%)')
>>>>>>> 97eab29c

    # Plot 4: Memory Usage
    max_mem = mem_data['total'][0] / (1024**2)
<<<<<<< HEAD
    fig.add_trace(
        go.Scatter(x=times, y=mem_data['used'] / (1024**2), name="Used Memory", mode="lines"),
        row=4, col=1
    )
    fig.add_trace(
        go.Scatter(x=[times[0], times[-1]], y=[max_mem, max_mem], 
                  name="Total Memory", mode="lines", 
                  line=dict(color="gray", dash="dash")),
        row=4, col=1
    )
    fig.update_yaxes(range=[0, max_mem * 1.1], row=4, col=1)

    # Update layout
    fig.update_layout(
        height=800,
        width=1000,
        title_text="System Monitoring",
        showlegend=True,
        legend=dict(
            orientation="h",
            yanchor="bottom",
            y=0.,
            xanchor="center",
            x=1.5
        ),
        template="plotly_white"
    )

    # Add grid to all subplots
    fig.update_xaxes(showgrid=True, gridwidth=1, gridcolor='lightgray')
    fig.update_yaxes(showgrid=True, gridwidth=1, gridcolor='lightgray')

    # Save
    fig.write_html(f'{args.output}.html')
    fig.write_image(f'{args.output}.png')
=======
    ax[3].plot(times, mem_data['used'] / (1024**2))
    ax[3].axhline(max_mem, color='gray', linestyle='--')
    ax[3].set_ylabel('Memory Usage (GB)')
    ax[3].set_ylim(0, max_mem * 1.1)

    for gpu, vals in gpu_data.items():
        ax[4].plot(times,  vals['mem'], label=gpu)
    ax[4].axhline(max_gpu_mem, color='gray', linestyle='--')
    ax[4].set_ylim(0, 1.1*max_gpu_mem)
    ax[4].legend()
    ax[4].set_ylabel('GPU Memory Usage (GB)')

    plt.tight_layout()
    plt.savefig('cpu_run_demo.png')
>>>>>>> 97eab29c

if __name__ == '__main__':
    main()<|MERGE_RESOLUTION|>--- conflicted
+++ resolved
@@ -61,42 +61,6 @@
             if key not in mem_data:
                 mem_data[key] = np.zeros(nrecords)
             mem_data[key][i] = val
-<<<<<<< HEAD
-=======
-        
-
-    nrows = 5
-    fig, ax = plt.subplots(nrows, 1, figsize=(16 * CM, 20 * CM))
-    ax = ax.flatten()
-
-    date_formatter = matplotlib.dates.DateFormatter('%b %d\n%H:%M')
-    ax[0].xaxis.set_major_locator(AutoDateLocator(maxticks=6))
-    ax[0].xaxis.set_major_formatter(date_formatter)
-    ax[0].xaxis.set_minor_locator(AutoMinorLocator())
-    for i, a in enumerate(ax):
-        a.sharex(ax[0])
-        a.grid()
-        a.margins(0)
-        a.yaxis.set_minor_locator(AutoMinorLocator())
-        if i < nrows - 1:
-            a.tick_params(labelbottom=False)
-    # fig.subplots_adjust(hspace=0)
-    
-    totals = np.zeros(nrecords)
-    for pid, label in pid_data.items():
-        try:
-            ax[0].plot(times, pid_data[pid])
-            totals += pid_data[pid]
-        except KeyError:
-            continue
-
-    # processes plot
-    ax[0].axhline(32, color='gray', linestyle='--')
-    ax[0].plot(times, totals, linestyle='-.', color='k', label='Total')
-    ax[0].legend()
-    ax[0].set_ylabel('Number of Processes')
-    ax[0].set_ylim(0, 36)
->>>>>>> 97eab29c
 
     # Create subplots with 4 rows
     fig = make_subplots(rows=4, cols=1, 
@@ -134,22 +98,14 @@
 
     # Plot 3: GPU Usage
     for gpu, vals in gpu_data.items():
-<<<<<<< HEAD
         fig.add_trace(
             go.Scatter(x=times, y=vals, name=f"GPU {gpu}", mode="lines"),
             row=3, col=1
         )
     fig.update_yaxes(range=[0, 110], row=3, col=1)
-=======
-        ax[2].plot(times, vals['gpu'], label=gpu)
-    ax[2].set_ylim(0, 110)
-    ax[2].legend()
-    ax[2].set_ylabel('GPU Usage (%)')
->>>>>>> 97eab29c
 
     # Plot 4: Memory Usage
     max_mem = mem_data['total'][0] / (1024**2)
-<<<<<<< HEAD
     fig.add_trace(
         go.Scatter(x=times, y=mem_data['used'] / (1024**2), name="Used Memory", mode="lines"),
         row=4, col=1
@@ -185,22 +141,6 @@
     # Save
     fig.write_html(f'{args.output}.html')
     fig.write_image(f'{args.output}.png')
-=======
-    ax[3].plot(times, mem_data['used'] / (1024**2))
-    ax[3].axhline(max_mem, color='gray', linestyle='--')
-    ax[3].set_ylabel('Memory Usage (GB)')
-    ax[3].set_ylim(0, max_mem * 1.1)
-
-    for gpu, vals in gpu_data.items():
-        ax[4].plot(times,  vals['mem'], label=gpu)
-    ax[4].axhline(max_gpu_mem, color='gray', linestyle='--')
-    ax[4].set_ylim(0, 1.1*max_gpu_mem)
-    ax[4].legend()
-    ax[4].set_ylabel('GPU Memory Usage (GB)')
-
-    plt.tight_layout()
-    plt.savefig('cpu_run_demo.png')
->>>>>>> 97eab29c
 
 if __name__ == '__main__':
     main()